# Command line arguments

kube-state-metrics can be configured through command line arguments.

Those arguments can be passed during startup when running locally:

`kube-state-metrics --telemetry-port=8081 --kubeconfig=<KUBE-CONFIG> --apiserver=<APISERVER> ...`

Or configured in the `args` section of your deployment configuration in a Kubernetes / Openshift context:

```yaml
spec:
  template:
    spec:
      containers:
        - args:
          - '--telemetry-port=8081'
          - '--kubeconfig=<KUBE-CONFIG>'
          - '--apiserver=<APISERVER>'
```

## Available options:

[embedmd]:# (../help.txt)
```txt
$ kube-state-metrics -h
Usage of ./kube-state-metrics:
      --add_dir_header                              If true, adds the file directory to the header
      --alsologtostderr                             log to standard error as well as files
      --apiserver string                            The URL of the apiserver to use as a master
<<<<<<< HEAD
      --collectors string                           Comma-separated list of collectors to be enabled. Defaults to "certificatesigningrequests,configmaps,cronjobs,daemonsets,deployments,endpoints,horizontalpodautoscalers,ingresses,jobs,limitranges,mutatingwebhookconfigurations,namespaces,networkpolicies,nodes,persistentvolumeclaims,persistentvolumes,poddisruptionbudgets,pods,replicasets,replicationcontrollers,resourcequotas,secrets,services,statefulsets,storageclasses,validatingwebhookconfigurations"
=======
      --collectors string                           Comma-separated list of collectors to be enabled. Defaults to "certificatesigningrequests,configmaps,cronjobs,daemonsets,deployments,endpoints,horizontalpodautoscalers,ingresses,jobs,limitranges,mutatingwebhookconfigurations,namespaces,nodes,persistentvolumeclaims,persistentvolumes,poddisruptionbudgets,pods,replicasets,replicationcontrollers,resourcequotas,secrets,services,statefulsets,storageclasses,validatingwebhookconfigurations,volumeattachments"
>>>>>>> 99fbbea1
      --disable-node-non-generic-resource-metrics   Disable node non generic resource request and limit metrics
      --disable-pod-non-generic-resource-metrics    Disable pod non generic resource request and limit metrics
      --enable-gzip-encoding                        Gzip responses when requested by clients via 'Accept-Encoding: gzip' header.
  -h, --help                                        Print Help text
      --host string                                 Host to expose metrics on. (default "0.0.0.0")
      --kubeconfig string                           Absolute path to the kubeconfig file
      --log_backtrace_at traceLocation              when logging hits line file:N, emit a stack trace (default :0)
      --log_dir string                              If non-empty, write log files in this directory
      --log_file string                             If non-empty, use this log file
      --log_file_max_size uint                      Defines the maximum size a log file can grow to. Unit is megabytes. If the value is 0, the maximum file size is unlimited. (default 1800)
      --logtostderr                                 log to standard error instead of files (default true)
      --metric-blacklist string                     Comma-separated list of metrics not to be enabled. This list comprises of exact metric names and/or regex patterns. The whitelist and blacklist are mutually exclusive.
      --metric-whitelist string                     Comma-separated list of metrics to be exposed. This list comprises of exact metric names and/or regex patterns. The whitelist and blacklist are mutually exclusive.
      --namespace string                            Comma-separated list of namespaces to be enabled. Defaults to ""
      --pod string                                  Name of the pod that contains the kube-state-metrics container. When set, it is expected that --pod and --pod-namespace are both set. Most likely this should be passed via the downward API. This is used for auto-detecting sharding. If set, this has preference over statically configured sharding. This is experimental, it may be removed without notice.
      --pod-namespace string                        Name of the namespace of the pod specified by --pod. When set, it is expected that --pod and --pod-namespace are both set. Most likely this should be passed via the downward API. This is used for auto-detecting sharding. If set, this has preference over statically configured sharding. This is experimental, it may be removed without notice.
      --port int                                    Port to expose metrics on. (default 80)
      --shard int32                                 The instances shard nominal (zero indexed) within the total number of shards. (default 0)
      --skip_headers                                If true, avoid header prefixes in the log messages
      --skip_log_headers                            If true, avoid headers when opening log files
      --stderrthreshold severity                    logs at or above this threshold go to stderr (default 2)
      --telemetry-host string                       Host to expose kube-state-metrics self metrics on. (default "0.0.0.0")
      --telemetry-port int                          Port to expose kube-state-metrics self metrics on. (default 81)
      --total-shards int                            The total number of shards. Sharding is disabled when total shards is set to 1. (default 1)
  -v, --v Level                                     number for the log level verbosity
      --version                                     kube-state-metrics build version information
      --vmodule moduleSpec                          comma-separated list of pattern=N settings for file-filtered logging
```<|MERGE_RESOLUTION|>--- conflicted
+++ resolved
@@ -28,11 +28,7 @@
       --add_dir_header                              If true, adds the file directory to the header
       --alsologtostderr                             log to standard error as well as files
       --apiserver string                            The URL of the apiserver to use as a master
-<<<<<<< HEAD
-      --collectors string                           Comma-separated list of collectors to be enabled. Defaults to "certificatesigningrequests,configmaps,cronjobs,daemonsets,deployments,endpoints,horizontalpodautoscalers,ingresses,jobs,limitranges,mutatingwebhookconfigurations,namespaces,networkpolicies,nodes,persistentvolumeclaims,persistentvolumes,poddisruptionbudgets,pods,replicasets,replicationcontrollers,resourcequotas,secrets,services,statefulsets,storageclasses,validatingwebhookconfigurations"
-=======
-      --collectors string                           Comma-separated list of collectors to be enabled. Defaults to "certificatesigningrequests,configmaps,cronjobs,daemonsets,deployments,endpoints,horizontalpodautoscalers,ingresses,jobs,limitranges,mutatingwebhookconfigurations,namespaces,nodes,persistentvolumeclaims,persistentvolumes,poddisruptionbudgets,pods,replicasets,replicationcontrollers,resourcequotas,secrets,services,statefulsets,storageclasses,validatingwebhookconfigurations,volumeattachments"
->>>>>>> 99fbbea1
+      --collectors string                           Comma-separated list of collectors to be enabled. Defaults to "certificatesigningrequests,configmaps,cronjobs,daemonsets,deployments,endpoints,horizontalpodautoscalers,ingresses,jobs,limitranges,mutatingwebhookconfigurations,namespaces,networkpolicies,nodes,persistentvolumeclaims,persistentvolumes,poddisruptionbudgets,pods,replicasets,replicationcontrollers,resourcequotas,secrets,services,statefulsets,storageclasses,validatingwebhookconfigurations,volumeattachments"
       --disable-node-non-generic-resource-metrics   Disable node non generic resource request and limit metrics
       --disable-pod-non-generic-resource-metrics    Disable pod non generic resource request and limit metrics
       --enable-gzip-encoding                        Gzip responses when requested by clients via 'Accept-Encoding: gzip' header.
